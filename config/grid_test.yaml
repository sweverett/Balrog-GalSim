--- conflicted
+++ resolved
@@ -69,15 +69,9 @@
     run_name : 'grid_test'
 
     pos_sampling : 'grid'
-<<<<<<< HEAD
     inj_objs_only : 
       value : True
       noise : True
-=======
-    inj_objs_only :
-        value : True
-        noise : True
->>>>>>> 714f750d
 
     # Load WCS from DES chip file
     wcs :
