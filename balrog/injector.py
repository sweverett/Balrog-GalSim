--- conflicted
+++ resolved
@@ -1,13 +1,9 @@
 import galsim
 import logging
-<<<<<<< HEAD
 
 # Can use for debugging
 # import pudb
 
-=======
-# import pudb
->>>>>>> b9d3004c
 ## Class for injecting simulated galaxies into pre-existing images.
 
 
