# Mostly stolen from Niall's galsim_extra.focal_plane class


# This example config file uses a number of the custom modules available in galsim_extra including
#     FocalPlane output type
#     MixedScene stamp type
#     CosmosR50, CosmosFlux value types along with cosmos_sampler input type
#     LogNormal value type
#     OffChip value type
modules:
    - galsim_extra
    - injector
    - galsim.des


# Some variable definitions that let us define things here and then use them again later
# via either the YAML tag (e.g. *run) or in an eval string (e.g. '$run').
eval_variables:

    srun: &run "001"

    # These make it easier to include the right value in the truth catalog.
    fgal_hlr:
        type: List
        items:
        - 0.
        - '@bright_gal.items.0.half_light_radius'
        - '@faint_gal.items.0.half_light_radius'
        - '@nearby_gal.items.0.half_light_radius'
        index: '@current_obj_type_index'

    fbulge_g1:
        type: List
        items:
        - 0.
        - '$(@bright_gal.items.0.ellip).g1'
        - '$(@faint_gal.items.0.ellip).g1'
        - '$(@nearby_gal.items.0.ellip).g1'
        index: '@current_obj_type_index'

    fbulge_g2:
        type: List
        items:
        - 0.
        - '$(@bright_gal.items.0.ellip).g2'
        - '$(@faint_gal.items.0.ellip).g2'
        - '$(@nearby_gal.items.0.ellip).g2'
        index: '@current_obj_type_index'

    fdisk_g1:
        type: List
        items:
        - 0.
        - '$(@bright_gal.items.1.ellip).g1'
        - '$(@faint_gal.items.1.ellip).g1'
        - '$(@nearby_gal.items.1.ellip).g1'
        index: '@current_obj_type_index'

    fdisk_g2:
        type: List
        items:
        - 0.
        - '$(@bright_gal.items.1.ellip).g2'
        - '$(@faint_gal.items.1.ellip).g2'
        - '$(@nearby_gal.items.1.ellip).g2'
        index: '@current_obj_type_index'


# We have several different kinds of objects that we draw.
#
# "Bright" galaxy models are bulge + disk + knots of star formation
#
# This follows the model used in Sheldon & Huff 2017
#
# The knots are just point sources, distributed according to
# a random walk
#
# All components have the same r50
#
# The bulge and disk have independent ellipticities
# The bulge has g1,g2 scatter of 0.1 (0.2 in eta)
# The disk  has g1,g2 scatter of 0.2 (0.4 in eta)
#
# The knots have the same ellip as the disk
#
# The bulge fraction is random, drawn from [0,1]
# The fraction of the light in the disk is further
# divided between the smooth component and the knots,
# also drawn as a fraction between [0,1]
#
# The scale radius and flux are drawn jointly from the
# COSMOS 25.2 limited sample
bright_gal:
    type: Sum
    items:
        -
            type: DeVaucouleurs
            half_light_radius: 
                type: CosmosR50
            flux: { type: Random, min: 0, max: 1 }
            ellip:
                type: Eta1Eta2
                # eta ~ 0.2 corresponds to g ~ 0.1
                eta1: { type: RandomGaussian, sigma: 0.2 }
                eta2: { type: RandomGaussian, sigma: 0.2 }
        -
            type: Exponential
            half_light_radius: '@bright_gal.items.0.half_light_radius'
            flux: 
                type: Eval
                str: 'smooth_frac * (1. - @bright_gal.items.0.flux)'
                fsmooth_frac: { type: Random, min: 0, max: 1 }
            ellip:
                type: Eta1Eta2
                # eta ~ 0.4 corresponds to g ~ 0.2
                eta1: { type: RandomGaussian, sigma: 0.4 }
                eta2: { type: RandomGaussian, sigma: 0.4 }
        -
            type: RandomWalk
            npoints: 10
            half_light_radius: '@bright_gal.items.0.half_light_radius'
            # (relative) flux is 1 - the sum of the other two.
            ellip: '@bright_gal.items.1.ellip'
    flux:
        type: Eval
        # Scale flux up by a factor of 250
        str: "250.0 * cosmos_flux"
        fcosmos_flux: { type: CosmosFlux }

# Faint galaxies use the same population as the bright sample, but scaled
# to lower flux and size.  This isn't ideal, we end up with extra galaxies
# where the two populations overlap.
faint_gal:
    template: :bright_gal  # Nothing before the : means use a field from the current file
    scale_flux: 0.1
    dilate: 0.5


# Nearby galaxies are larger and proportionally brighter.
# We will make this rare as well.
nearby_gal:
    template: :bright_gal
    scale_flux: 25
    dilate: 5.0

# Stars are basically a delta function, so they end up as just the PSF.
star:
    type: Gaussian  # Basically a delta function.
    sigma: 1.e-6
    flux:
        type: RandomDistribution
        # looks like the slope for the bright end stars in DES r band
        function: x**-1.5
        x_min: 1000.0
        x_max: 1.0e+06

# The PSF is coherent across the full field of view.
# The size has a polynomial component where it gets larger near the edges to
# simulate a defocus kind of optical feature.  There is also an atmospheric
# part using a Gaussian process power spectrum model for the shape and size.
#psf:
#    type: Moffat
#    beta: 2.5
#    fwhm: '$fwhm_central + fwhm_a * (focal_r/focal_rmax)**2'
#    ellip:
#        type: PowerSpectrumShear
#    magnify:
#        type: PowerSpectrumMagnification

psf:
    type : DES_PSFEx

stamp:
    # A custom stamp type in galsim_extra that lets you have multiple kinds of
    # objects, each with their own base-level field.
    type: MixedScene

    objects:
        # These give the probability of picking each kind of object.  The
        # choice of which one is picked for a given object is written to the
        # base dict as base['current_obj_type'] and is thus available as
        # @current_obj_type.  The actual constructed object is similarly
        # available as @current_obj.  And the type by number in this list
        # (starting with 0 for the first) is @current_obj_type_index.
        star:       0.10
        bright_gal: 0.14
        nearby_gal: 0.001
        faint_gal:  0.80
        # Note: it's fine that these don't add to 1.  They will be renormalized automatically

    draw_method: phot

    shear:
        type: G1G2
        g1:
            type: List
            items:
            - 0.        # stars
            - 0.01      # bright gals
            - 0.001     # 10x smaller for nearby gals
            - 0.02      # 2x larger for fainter (more distant) gals
            index: '@current_obj_type_index'
        g2: 0.00

    # This is purely for efficiency.  All the objects in the scene are nominally
    # built for every chip.  That way objects near a chip boundary properly show
    # up on both chips.  However, if the object is far away from the chip we are
    # currently working on, this bit skips it right away to save some of the
    # calculations needed to build the object.
    skip:
        type: OffChip
        # This is probably conservative as a border:
        #min_dist: '$10 * gal_hlr + 10 * @psf.fwhm'

        # But the CosmosR50 calculation is slow.  So instead, just use a constant.
        # Even though this is even more conservative, it's actually faster, since it avoids the
        # slow gal_hlr calculation for most of the galaxies.
        min_dist: 100

image:
    type: AddOn
    initial_image:
            type: FormattedStr
            format: "%s/%s_%02d.fits.fz"
            items:
            - { type: Catalog, col: 0 }
            - { type: Catalog, col: 1 }
            - "$chip_num + 1"
 
    noise:
        type: Poisson

    # Note: The real distribution of sky levels probably isn't flat.  It's probably bimodal,
    # depending on whether the moon is up.  But this is probably ok for now.
    # sky_level: { type: Constant, min: 0, max: 0, index_key: exp_num }
    sky_level: { type: Eval, str: '0'}

    random_seed: 8675309

    # The number of objects across the full focal plane.
    nobjects:
        type: RandomPoisson
        mean: 5.0e3  # Expectation value is half a million objects total ~ 8k per chip
        index_key: exp_num

    xsize: 2048
    ysize: 4096

    world_pos:
        type: RADec
        ra: 
            type: Radians
            theta: { type: Random, min: "$fov_minra.rad()", max: "$fov_maxra.rad()" }
        dec:
            type: Radians
            theta: 
                type: RandomDistribution
                function: "math.cos(x)"  # Uniform on the sky means P(delta) ~ cos(delta)
                x_min: "$fov_mindec.rad()"
                x_max: "$fov_maxdec.rad()"

    wcs: 
        # Go through the exp_list catalog and sequentially use each exposure once.
        type: Fits
        dir:
            type: Catalog
            col: 0
        file_name:
            type: FormattedStr
            format: "%s_%02d.fits.fz"
            items:
            - { type: Catalog, col: 1 }
            - "$chip_num + 1"

input:
    # Use analytic galaxies with size and flux parameters that match the distribution seen
    # in the COSMOS galaxies.
    cosmos_sampler:
        min_r50: 0.15
        max_r50: 1.0
        min_flux: 2.5
        max_flux: 100

    power_spectrum: 
        # Heymans et al, 2012 found L0 ~= 3 arcmin, given as 180 arcsec here.
        e_power_function: '(k**2 + (1./180)**2)**(-11./6.)'
        b_power_function: '@input.power_spectrum.e_power_function'
        units: arcsec
        grid_spacing: 30
        variance: '$rms_e**2'  # rms_e is given in meta_params

    catalog:
        # This catalog has a list of directories and exposure names (the root part before
        # the _chipnum.fits.fz suffix).
        # The version of this in the current directory works on my laptop (and just has one
        # exposure listed).  It would need to be changed to run at scale e.g. at BNL.
        file_name: exp_list 


    des_psfex :
        dir:
            type: Catalog
            col: 0
        file_name:
            type: FormattedStr
            format: "%s/%s_%02d_psfcat.psf"
            items:
            - { type: Catalog, col: 0 }
            - { type: Catalog, col: 1 }
            - "$chip_num + 1"
        
        
meta_params:
    # This field has information *about* the PSF (or the exposure in general), which will be used
    # by the psf field to generate the specific PSFs at the location of each galaxy.
    # This is a custom field for use with the FocalPlane output type.
    # Variable names here are arbitrary, and will be evaluated once at the start of each
    # focal plane.  The values can be used by the psf field in eval statements.
    fwhm_central: { type: LogNormal, mean: 0.9, sigma: 0.1 }
    fwhm_a: { type: LogNormal, mean: 0.1, sigma: 0.1 }
    rms_e: 0.03

output:
    type: FocalPlane

    # The number of exposures to build
    # Note: the FocalPlane output type adds another available index key, exp_num.  This can
    # be used as an index_key instead of the usual file_num, image_num, or obj_num.  You can
    # also access it in eval statements as just exp_num.
<<<<<<< HEAD
    #nexp: '$(@input.catalog).getNObjects()'
    nexp: 1
=======
    nexp:  '$(@input.catalog).getNObjects()'
>>>>>>> 74bad00a

    nchips: 2  # The number of chips per exposure

    dir: output
    file_name:
        type: FormattedStr
        format: "sim_%s_%02d.fits.fz"
        items:
        - { type: Catalog, col: 1 }
        - "$chip_num + 1"

    truth:
        file_name :
            type: FormattedStr
            format: "truth_%s_%02d.fits"
            items:
            - { type: Catalog, col: 1 }
            - "$chip_num + 1"

        columns:
            num: obj_num
            x: "$image_pos.x"
            y: "$image_pos.y"

<<<<<<< HEAD
=======
            #psf_fwhm: psf.fwhm
            #psf_e1: '$(@psf.ellip).e1'
            #psf_e2: '$(@psf.ellip).e2'

>>>>>>> 74bad00a
            obj_type: '@current_obj_type'
            obj_type_index: '@current_obj_type_index'
            flux: "$(@current_obj).flux"
            shear_g1: stamp.shear.g1
            shear_g2: stamp.shear.g2

            gal_hlr: '$gal_hlr'
            bulge_g1: '$bulge_g1'
            bulge_g2: '$bulge_g2'
            disk_g1: '$disk_g1'
            disk_g2: '$disk_g2'
<|MERGE_RESOLUTION|>--- conflicted
+++ resolved
@@ -327,13 +327,6 @@
     # Note: the FocalPlane output type adds another available index key, exp_num.  This can
     # be used as an index_key instead of the usual file_num, image_num, or obj_num.  You can
     # also access it in eval statements as just exp_num.
-<<<<<<< HEAD
-    #nexp: '$(@input.catalog).getNObjects()'
-    nexp: 1
-=======
-    nexp:  '$(@input.catalog).getNObjects()'
->>>>>>> 74bad00a
-
     nchips: 2  # The number of chips per exposure
 
     dir: output
@@ -357,13 +350,10 @@
             x: "$image_pos.x"
             y: "$image_pos.y"
 
-<<<<<<< HEAD
-=======
             #psf_fwhm: psf.fwhm
             #psf_e1: '$(@psf.ellip).e1'
             #psf_e2: '$(@psf.ellip).e2'
 
->>>>>>> 74bad00a
             obj_type: '@current_obj_type'
             obj_type_index: '@current_obj_type_index'
             flux: "$(@current_obj).flux"
