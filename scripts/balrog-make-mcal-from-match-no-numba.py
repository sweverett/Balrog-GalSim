--- conflicted
+++ resolved
@@ -251,12 +251,6 @@
     tiles = [os.path.basename(os.path.normpath(tilepath)) for tilepath in tilepaths
                 if 'DES' in tilepath]
 
-<<<<<<< HEAD
-    # We need to create 4 catalog types: [griz, riz] x [nbr, no-nbr]
-    #mcal_types = ('griz', True), ('griz', False), ('riz', True), ('riz', False)
-    #mcal_types = ('griz', True), ('riz', True)
-    mcal_types = ('griz', False), ('riz', False)
-=======
     if mcal_types == 'all':
         mcal_types = [('griz', True), ('griz', False), ('riz', True), ('riz', False)]
     else:
@@ -265,7 +259,6 @@
             mcal_types = [(s[0], True)]
         else:
             mcal_types = [(s[0], False)]
->>>>>>> 35097ebe
 
     cache_dir = os.path.join(outdir, 'cache')
     if not os.path.isdir(cache_dir):
